--- conflicted
+++ resolved
@@ -201,7 +201,7 @@
 
     for i in range(10):
         helper_insert_trajectory(data_store, 10, i)
-    helper_insert_trajectory(data_store, 8, 0)
+    helper_insert_trajectory(data_store, 8, 10)
 
     assert data_store._sample_begin_idx == 10
     assert data_store._sample_end_idx == 108
@@ -229,14 +229,8 @@
         (-1, 2),
     )
 
-<<<<<<< HEAD
     helper_insert_trajectory(data_store, 10, 0)
     helper_insert_trajectory(data_store, 10, 1, end_trajectory=False)
-=======
-    for i in range(10):
-        helper_insert_trajectory(data_store, 10, i)
-    helper_insert_trajectory(data_store, 8, 10)
->>>>>>> 30a591e5
 
     data, valid = data_store.sample(
         "need_padding",
@@ -288,32 +282,4 @@
     assert data_store2.capacity == data_store.capacity
 
     # check arbitrary data
-<<<<<<< HEAD
-    assert jnp.all(data_store2.dataset["data"] == data_store.dataset["data"])
-=======
-    assert jnp.all(data_store2.dataset["data"] == data_store.dataset["data"])
-
-
-def test_data_io_via_seq_id(data_store: ReplayBuffer):
-    for i in range(10):
-        helper_insert_trajectory(data_store, 5, i)
-    assert len(data_store) == 50
-
-    # duplicate the ReplayBuffer
-    duplicated_data_store = ReplayBuffer.deserialize(
-        data_store.serialized()
-    )
-    assert len(duplicated_data_store) == len(data_store)
-
-    last_seq_id_dup = duplicated_data_store.latest_data_id()
-
-    for i in range(8):
-        helper_insert_trajectory(data_store, 8, i)
-
-    indices, latest_data = data_store.get_latest_data(last_seq_id_dup)
-    assert len(indices) == 8*8  # from the second helper insert
-
-    # check if the duplicated data store is now updated
-    duplicated_data_store.update_data(indices, latest_data)
-    assert len(duplicated_data_store) == len(data_store)
->>>>>>> 30a591e5
+    assert jnp.all(data_store2.dataset["data"] == data_store.dataset["data"])
#!/usr/bin/env python3

from __future__ import annotations
from typing import Any, Dict, List, Tuple, Any, Union
from collections import deque
from threading import Lock

from abc import abstractmethod
from threading import Lock

##############################################################################


class DataStoreBase:
    def __init__(self, capacity: int):
        self.capacity = capacity

    @abstractmethod
    def latest_data_id() -> Any:
        """Return the id of the latest data"""
        pass

    @abstractmethod
    def get_latest_data(self, from_id: Any) -> List[Any]:
        """
        provide the all data from the given id
            :return a list of data
        """
        pass

    @abstractmethod
    def __len__(self):
        """Length of the valid data in the store"""
        pass

    @abstractmethod
    def insert(self, data: Any):
        pass

    def batch_insert(self, batch_data: List[Any]):
        """
        Insert a batch of data by using `insert()`
          :param batch_data: a list of data

        NOTE: override this function to create a more efficient
        implementation for custom data store, e.g. slicing in np
        """
        if len(batch_data) > self.capacity:
            batch_data = batch_data[-self.capacity:]
        for data in batch_data:
            self.insert(data)

##############################################################################


class QueuedDataStore(DataStoreBase):
    """
    A simple queue-based data store. This can be used as a simple
    queue for sending a sequence of data to the trainer server replay buffer
    """

    def __init__(self, capacity: int):
        DataStoreBase.__init__(self, capacity)
        self._seq_id_queue = deque(maxlen=capacity)
        self._data_queue = deque(maxlen=capacity)
        self.latest_seq_id = -1
<<<<<<< HEAD
        self._lock = Lock()  # Mutex
=======
        self._lock = Lock()
>>>>>>> e52618a1

    def latest_data_id(self) -> int:
        return self.latest_seq_id

    def insert(self, data: Any):
        self._lock.acquire()
        self.latest_seq_id += 1
<<<<<<< HEAD
        self.queue.append((self.latest_seq_id, data))
        self._lock.release()

    def get_latest_data(self, from_id: int) -> Tuple[List[int], Dict]:
        indices = []
        output_data = {"seq_id": [], "data": []}

        self._lock.acquire()
        for idx, (seq_id, data) in enumerate(self.queue):
            if seq_id > from_id:
                indices.append(idx)
                output_data["seq_id"].append(seq_id)
                output_data["data"].append(data)
        self._lock.release()
        return indices, output_data

    def update_data(self, indices: List[int], data: Dict):
        self._lock.acquire()
        assert len(indices) == len(data["seq_id"]) == len(data["data"])
        for i, idx in enumerate(indices):
            _id, _data = data["seq_id"][i], data["data"][i]
            if idx < len(self.queue):
                self.queue[idx] = (_id, _data)
            else:
                self.queue.append((_id, _data))
        # the last data is always the latest
        if len(self.queue) > 0:
            self.latest_seq_id = self.queue[-1][0]
        self._lock.release()

    def __len__(self):
        self._lock.acquire()
        length = len(self.queue)
        self._lock.release()
        return length
=======
        self._seq_id_queue.append(self.latest_seq_id)
        self._data_queue.append(data)
        self._lock.release()

    def get_latest_data(self, from_id: int) -> List[Any]:
        self._lock.acquire()
        return_data = []
        if not self._seq_id_queue or from_id >= self.latest_seq_id:
            pass
        elif from_id < self._seq_id_queue[0]:
            return_data = list(self._data_queue)
        else:
            # calc the index where the required data starts in the queue.
            start_idx = from_id - self._seq_id_queue[0] + 1
            return_data = list(self._data_queue)[start_idx:]
        self._lock.release()
        return return_data

    def __len__(self):
        return len(self._seq_id_queue)
>>>>>>> e52618a1
<|MERGE_RESOLUTION|>--- conflicted
+++ resolved
@@ -64,11 +64,7 @@
         self._seq_id_queue = deque(maxlen=capacity)
         self._data_queue = deque(maxlen=capacity)
         self.latest_seq_id = -1
-<<<<<<< HEAD
         self._lock = Lock()  # Mutex
-=======
-        self._lock = Lock()
->>>>>>> e52618a1
 
     def latest_data_id(self) -> int:
         return self.latest_seq_id
@@ -76,43 +72,6 @@
     def insert(self, data: Any):
         self._lock.acquire()
         self.latest_seq_id += 1
-<<<<<<< HEAD
-        self.queue.append((self.latest_seq_id, data))
-        self._lock.release()
-
-    def get_latest_data(self, from_id: int) -> Tuple[List[int], Dict]:
-        indices = []
-        output_data = {"seq_id": [], "data": []}
-
-        self._lock.acquire()
-        for idx, (seq_id, data) in enumerate(self.queue):
-            if seq_id > from_id:
-                indices.append(idx)
-                output_data["seq_id"].append(seq_id)
-                output_data["data"].append(data)
-        self._lock.release()
-        return indices, output_data
-
-    def update_data(self, indices: List[int], data: Dict):
-        self._lock.acquire()
-        assert len(indices) == len(data["seq_id"]) == len(data["data"])
-        for i, idx in enumerate(indices):
-            _id, _data = data["seq_id"][i], data["data"][i]
-            if idx < len(self.queue):
-                self.queue[idx] = (_id, _data)
-            else:
-                self.queue.append((_id, _data))
-        # the last data is always the latest
-        if len(self.queue) > 0:
-            self.latest_seq_id = self.queue[-1][0]
-        self._lock.release()
-
-    def __len__(self):
-        self._lock.acquire()
-        length = len(self.queue)
-        self._lock.release()
-        return length
-=======
         self._seq_id_queue.append(self.latest_seq_id)
         self._data_queue.append(data)
         self._lock.release()
@@ -132,5 +91,4 @@
         return return_data
 
     def __len__(self):
-        return len(self._seq_id_queue)
->>>>>>> e52618a1
+        return len(self._seq_id_queue)